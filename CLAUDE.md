--- conflicted
+++ resolved
@@ -128,10 +128,12 @@
 
 ### Planes y Precios (Optimizados para mercado mexicano)
 - **Free**: $0 - Solo 3 formmys, 0 chatbots, trial 60 días
-<<<<<<< HEAD
 - **Starter**: $149 MXN/mes - 2 chatbots, 50 conversaciones, 200 tool credits, GPT-5 Nano + Gemini 2.5 Flash-Lite
+  - *Stripe Price ID*: `price_1S5AqXDtYmGT70YtepLAzwk4`
 - **Pro**: $499 MXN/mes - 10 chatbots, 250 conversaciones, 1000 tool credits, Claude 3 Haiku
+  - *Stripe Price ID*: `price_1S5CqADtYmGT70YtTZUtJOiS`
 - **Enterprise**: $1,499 MXN/mes - Ilimitado, 1000 conversaciones, 5000 tool credits, GPT-5 Mini + Claude 3.5 Haiku
+  - *Stripe Price ID*: `price_1S5Cm2DtYmGT70YtwzUlp99P`
 
 #### 🎯 Sistema de Tool Credits
 **Protección contra uso excesivo de herramientas avanzadas**:
@@ -166,14 +168,6 @@
 - **Stripe payments**: 30 links/mes × 2 credits = 60
 - **WhatsApp automation**: 40 respuestas/mes × 2 credits = 80
 - **Total mensual**: ~305 credits (usuario PRO activo = 1000 credits disponibles)
-=======
-- **Starter**: $149 MXN/mes - 2 chatbots, 50 conversaciones, GPT-5 Nano + Gemini 2.5 Flash-Lite
-  - *Stripe Price ID*: `price_1S5AqXDtYmGT70YtepLAzwk4`
-- **Pro**: $499 MXN/mes - 10 chatbots, 250 conversaciones, Claude 3 Haiku
-  - *Stripe Price ID*: `price_1S5CqADtYmGT70YtTZUtJOiS`
-- **Enterprise**: $1,499 MXN/mes - Ilimitado, 1000 conversaciones, GPT-5 Mini + Claude 3.5 Haiku
-  - *Stripe Price ID*: `price_1S5Cm2DtYmGT70YtwzUlp99P`
->>>>>>> bf43374c
 
 ### Proyección Año 1 (150 clientes)
 - **60% Starter** (90 clientes): $160.9K MXN revenue → $157.7K profit (98% margen)
