--- conflicted
+++ resolved
@@ -7,7 +7,6 @@
 import { Configuracion } from "~/components/chat/tab_sections/Configuracion";
 import { db } from "../utils/db.server";
 import type { Route } from "./+types/dashboard.chat_.$chatbotSlug";
-import type { Chatbot, User } from "@prisma/client";
 
 export const loader = async ({ request, params }: Route.LoaderArgs) => {
   const user = await getUserOrRedirect(request);
@@ -48,11 +47,7 @@
   loaderData,
 }: Route.ComponentProps) {
   const { user, chatbot, integrations } = loaderData;
-<<<<<<< HEAD
   const [currentTab, setCurrentTab] = useState("Entrenamiento"); // @TOOD: Update with the right one
-=======
-  const [currentTab, setCurrentTab] = useState("Preview"); // @TOOD: Update with the right one
->>>>>>> 1b71aaf7
 
   const handleTabChange = (tab: string) => {
     setCurrentTab(tab);
