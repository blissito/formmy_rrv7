import { useChipTabs } from "../common/ChipTabs";
import {
  ArchivosButton,
  ConfigMenu,
  TextButton,
  GoogleDriveButton,
  NotionButton,
  PreguntasButton,
  WebsiteButton,
} from "../ConfigMenu";
import { InfoSources } from "../InfoSources";
import { ListFiles } from "../ListFiles";
import { StickyGrid } from "../PageContainer";
import { UploadFiles } from "../UploadFiles";
import { TextForm } from "../TextForm";
import { Website } from "../Website";
import type { Chatbot, User } from "@prisma/client";
import { useEffect, useState } from "react";

export const Entrenamiento = ({
  chatbot,
  user,
}: {
  chatbot: Chatbot;
  user: User;
}) => {
  const { currentTab, setCurrentTab } = useChipTabs("files");
  const [fileContexts, setFileContexts] = useState<any[]>([]);
  const [uploadedFiles, setUploadedFiles] = useState<File[]>([]);

  useEffect(() => {
    // Extraer archivos del contexto del chatbot
    if (chatbot.contexts && Array.isArray(chatbot.contexts)) {
      const fileContextsFromDb = chatbot.contexts
        .filter((context: any) => context.type === "FILE" && context.fileName)
        .map((context: any) => ({
          id: context.id,
          fileName: context.fileName,
          fileType: context.fileType,
          sizeKB: context.sizeKB,
          content: context.content,
        }));
      setFileContexts(fileContextsFromDb);
    }
  }, [chatbot.contexts]);

  const handleFilesChange = (newFiles: File[]) => {
    // Agregar nuevos archivos a los existentes, evitando duplicados por nombre
    setUploadedFiles((prevFiles) => {
      const existingNames = new Set(prevFiles.map((file) => file.name));
      const uniqueNewFiles = newFiles.filter(
        (file) => !existingNames.has(file.name)
      );
      return [...prevFiles, ...uniqueNewFiles];
    });
  };

  const handleRemoveUploadedFile = (index: number, file: File) => {
    const newFiles = [...uploadedFiles];
    newFiles.splice(index, 1);
    setUploadedFiles(newFiles);
  };

  const handleUploadFiles = async () => {
    // Subir archivos nuevos al chatbot existente
    for (const file of uploadedFiles) {
      try {
        const fileContextData = new FormData();
        fileContextData.append("intent", "add_file_context");
        fileContextData.append("chatbotId", chatbot.id);
        fileContextData.append("fileName", file.name);
        fileContextData.append(
          "fileType",
          file.type || "application/octet-stream"
        );
        fileContextData.append("fileUrl", "");
        fileContextData.append(
          "sizeKB",
          Math.ceil(file.size / 1024).toString()
        );
        fileContextData.append("file", file);

        const response = await fetch("/api/v1/chatbot", {
          method: "POST",
          body: fileContextData,
        });

        if (response.ok) {
          console.log(`Archivo ${file.name} subido exitosamente`);
        } else {
          console.error(`Error subiendo archivo ${file.name}`);
        }
      } catch (error) {
        console.error(`Error procesando archivo ${file.name}:`, error);
      }
    }

    // Limpiar archivos subidos y recargar página para mostrar nuevos contextos
    setUploadedFiles([]);
    window.location.reload();
  };

  const handleRemoveContext = async (index: number, context: any) => {
    try {
      const formData = new FormData();
      formData.append("intent", "remove_context");
      formData.append("chatbotId", chatbot.id);
      formData.append("contextItemId", context.id);

      const response = await fetch("/api/v1/chatbot", {
        method: "POST",
        body: formData,
      });

      if (response.ok) {
        // Remover del estado local
        const newContexts = [...fileContexts];
        newContexts.splice(index, 1);
        setFileContexts(newContexts);
      } else {
        console.error("Error eliminando contexto");
      }
    } catch (error) {
      console.error("Error eliminando contexto:", error);
    }
  };

  const handleUpdateChatbot = async () => {
    // Subir archivos automáticamente cuando se presiona "Actualizar Chatbot"
    await handleUploadFiles();
  };

  return (
    <article>
      <StickyGrid>
        <section >
          <ConfigMenu current={currentTab}>
            <ArchivosButton
              onClick={() => setCurrentTab("files")}
              current={currentTab}
            />
            <TextButton
              onClick={() => setCurrentTab("text")}
              current={currentTab}
            />
            <WebsiteButton
              onClick={() => setCurrentTab("website")}
              current={currentTab}
            />
            <PreguntasButton
              onClick={() => setCurrentTab("preguntas")}
              current={currentTab}
            />
            <GoogleDriveButton
              onClick={() => setCurrentTab("google_drive")}
              current={currentTab}
            />
            <NotionButton
              onClick={() => setCurrentTab("notion")}
              current={currentTab}
            />
          </ConfigMenu>
        </section>
        {currentTab === "files" && (
<<<<<<< HEAD
          <section className="grid gap-6">
            <UploadFiles onChange={handleFilesChange} />

            {/* Mostrar archivos pendientes de subir */}
            {uploadedFiles.length > 0 && (
              <div>
                <h3 className="text-lg font-medium mb-2">
                  Archivos pendientes de subir
                </h3>
                <ListFiles
                  files={uploadedFiles}
                  onRemoveFile={handleRemoveUploadedFile}
                  mode="local"
                />
              </div>
            )}

            {/* Mostrar contextos existentes */}
            {fileContexts.length > 0 && (
              <div>
                <h3 className="text-lg font-medium mb-2">
                  Archivos en el contexto
                </h3>
                <ListFiles
                  files={fileContexts}
                  onRemoveFile={handleRemoveContext}
                  mode="context"
                />
              </div>
            )}
=======
          <section className="flex flex-col gap-4 md:gap-6" >
            <UploadFiles />
            <ListFiles />
>>>>>>> 1b71aaf7
          </section>
        )}
        {currentTab === "text" && <TextForm />}
        {currentTab === "website" && <Website />}

<<<<<<< HEAD
        <section className="hidden lg:block">
          <InfoSources
            contexts={fileContexts}
            uploadedFiles={uploadedFiles}
            mode="edit"
            onCreateChatbot={handleUpdateChatbot}
          />
=======
        <section >
          <InfoSources />
>>>>>>> 1b71aaf7
        </section>
      </StickyGrid>
    </article>
  );
};<|MERGE_RESOLUTION|>--- conflicted
+++ resolved
@@ -162,7 +162,6 @@
           </ConfigMenu>
         </section>
         {currentTab === "files" && (
-<<<<<<< HEAD
           <section className="grid gap-6">
             <UploadFiles onChange={handleFilesChange} />
 
@@ -193,17 +192,11 @@
                 />
               </div>
             )}
-=======
-          <section className="flex flex-col gap-4 md:gap-6" >
-            <UploadFiles />
-            <ListFiles />
->>>>>>> 1b71aaf7
           </section>
         )}
         {currentTab === "text" && <TextForm />}
         {currentTab === "website" && <Website />}
 
-<<<<<<< HEAD
         <section className="hidden lg:block">
           <InfoSources
             contexts={fileContexts}
@@ -211,10 +204,6 @@
             mode="edit"
             onCreateChatbot={handleUpdateChatbot}
           />
-=======
-        <section >
-          <InfoSources />
->>>>>>> 1b71aaf7
         </section>
       </StickyGrid>
     </article>
