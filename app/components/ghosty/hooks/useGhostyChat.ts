--- conflicted
+++ resolved
@@ -1,6 +1,5 @@
 import { useState, useCallback } from 'react';
 
-<<<<<<< HEAD
 /**
  * Determina si una pregunta probablemente necesitará búsqueda web
  */
@@ -38,9 +37,7 @@
   url: string;
   snippet: string;
 }
-=======
 export type MessageRole = 'user' | 'assistant';
->>>>>>> 6f3e8e5a
 
 export interface GhostyMessage {
   id: string;
@@ -48,13 +45,7 @@
   content: string;
   timestamp: Date;
   isStreaming?: boolean;
-<<<<<<< HEAD
   sources?: SearchSource[];
-=======
-  metadata?: {
-    [key: string]: unknown;
-  };
->>>>>>> 6f3e8e5a
 }
 
 export type GhostyState = 'idle' | 'thinking' | 'searching' | 'streaming' | 'error';
